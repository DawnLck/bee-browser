--- conflicted
+++ resolved
@@ -1,23 +1,15 @@
 import { useState, useEffect } from 'react'
-<<<<<<< HEAD
 import { Search, Home, Settings, Folder, RefreshCw, Zap, ChevronRight, Eye } from 'lucide-react'
 import { useTabs, useTabGroups } from '@shared/hooks'
-=======
-import { Clock, Settings, Plus, Grid3X3, BarChart3 } from 'lucide-react'
-import { useTabs } from '@shared/hooks/useTabs'
 import GroupsList from './GroupsList'
 import BrowsingTopology from './BrowsingTopology'
->>>>>>> d1f5d56c
 import TabCards from './TabCards'
 import SearchBox from './SearchBox'
 
 export default function NewTabApp() {
-<<<<<<< HEAD
   const { tabs } = useTabs({ enableEnhancement: false })
   const { tabGroups, loading: groupsLoading, error: groupsError, refreshTabGroups } = useTabGroups()
   const [selectedGroupId, setSelectedGroupId] = useState<number | 'home'>('home')
-=======
-  const { tabs } = useTabs()
   const [currentTime, setCurrentTime] = useState(new Date())
   const [activeView, setActiveView] = useState<'topology' | 'cards'>('topology')
 
@@ -50,7 +42,6 @@
     if (hour < 18) return '下午好'
     return '晚上好'
   }
->>>>>>> d1f5d56c
 
   const handleSearch = (query: string) => {
     if (query.trim()) {
@@ -179,117 +170,118 @@
       </div>
 
       {/* 右侧主内容区域 */}
-      <div className="flex-1 flex flex-col">
+      <div className="main-content flex-1 flex flex-col" style={
+        {
+          overflow: 'scroll',
+          height: '100vh'
+        }
+      }>
         {selectedGroupId === 'home' ? (
           /* 首页内容 */
-          <div className="flex-1 flex flex-col items-center justify-center p-12">
-            {/* 品牌区域 */}
-            <div className="text-center mb-12">
-              <div className="w-20 h-20 bg-gradient-to-br from-orange-400 to-yellow-500 rounded-3xl flex items-center justify-center mb-6 mx-auto shadow-lg">
-                <Zap className="w-10 h-10 text-white" />
-              </div>
-              <h1 className="text-4xl font-bold text-gray-900 mb-3">蜜蜂浏览器</h1>
-              <p className="text-lg text-gray-600 mb-2">您的个人网页收藏中心</p>
-              <p className="text-gray-500">发现、收藏、管理您喜爱的网站</p>
-            </div>
-
-            {/* 搜索框 */}
-            <div className="w-full max-w-2xl mb-4">
-              <SearchBox 
-                onSearch={handleSearch}
-                placeholder="搜索网页或输入网址..."
-              />
-            </div>
-
-            {/* 搜索建议 */}
-            <div className="text-sm text-gray-500 mb-12">
-              💡 试试搜索 "Github"、"设计" 或直接输入网址
-            </div>
-
-            {/* 分类概览 */}
-            <div className="w-full max-w-6xl">
-              <div className="flex items-center space-x-2 mb-6">
-                <div className="w-8 h-8 bg-purple-500 rounded-lg flex items-center justify-center">
-                  <span className="text-white text-sm">⭐</span>
-                </div>
-                <h2 className="text-xl font-semibold text-gray-900">分类概览</h2>
-                <span className="text-gray-500">{tabGroups.length} 个分类</span>
-              </div>
-
-              <div className="grid grid-cols-1 md:grid-cols-2 lg:grid-cols-3 gap-6">
-                {tabGroups.slice(0, 6).map((group) => (
-                  <div
-                    key={group.id}
-                    className="bg-white/70 backdrop-blur-sm rounded-2xl border border-gray-200 p-6 hover:shadow-lg transition-all duration-200 cursor-pointer"
-                    onClick={() => handleGroupClick(group.id)}
-                  >
-                    <div className="flex items-center justify-between mb-4">
-                      <div className="flex items-center space-x-3">
-                        <div className="w-10 h-10 bg-gradient-to-br from-orange-400 to-yellow-500 rounded-xl flex items-center justify-center text-white">
-                          {getGroupIcon(group.color)}
-                        </div>
-                        <div>
-                          <h3 className="font-semibold text-gray-900">
-                            {group.title || '未命名分组'}
-                          </h3>
-                          <p className="text-sm text-gray-500">
-                            {group.tabs?.length || 0} 个网页
-                          </p>
-                        </div>
-                      </div>
-                      <ChevronRight className="w-5 h-5 text-gray-400" />
-                    </div>
-
-                    <div className="space-y-2">
-                      {group.tabs?.slice(0, 3).map((tab, index) => (
-                        <div key={index} className="flex items-center space-x-3 p-2 rounded-lg hover:bg-gray-50">
-                          <div className="w-4 h-4 rounded-sm bg-gray-200 flex items-center justify-center overflow-hidden">
-                            {tab.favIconUrl ? (
-                              <img src={tab.favIconUrl} alt="" className="w-full h-full" />
-                            ) : (
-                              <div className="w-2 h-2 bg-gray-400 rounded-sm"></div>
-                            )}
+          <div className="flex-1 overflow-y-auto">
+            <div className="min-h-full flex flex-col items-center p-12" style={{ minHeight: 'calc(100vh - 2rem)' }}>
+              <div className="flex-1 flex flex-col items-center justify-center w-full max-w-6xl">
+              {/* 品牌区域 */}
+              <div className="text-center mb-12">
+                <div className="w-20 h-20 bg-gradient-to-br from-orange-400 to-yellow-500 rounded-3xl flex items-center justify-center mb-6 mx-auto shadow-lg">
+                  <Zap className="w-10 h-10 text-white" />
+                </div>
+                <h1 className="text-4xl font-bold text-gray-900 mb-3">蜜蜂浏览器</h1>
+                <p className="text-lg text-gray-600 mb-2">您的个人网页收藏中心</p>
+                <p className="text-gray-500">发现、收藏、管理您喜爱的网站</p>
+              </div>
+
+              {/* 搜索框 */}
+              <div className="w-full max-w-2xl mb-4">
+                <SearchBox 
+                  onSearch={handleSearch}
+                  placeholder="搜索网页或输入网址..."
+                />
+              </div>
+
+              {/* 搜索建议 */}
+              <div className="text-sm text-gray-500 mb-12">
+                💡 试试搜索 "Github"、"设计" 或直接输入网址
+              </div>
+
+              {/* 分类概览 */}
+              <div className="w-full">
+                <div className="flex items-center space-x-2 mb-6">
+                  <div className="w-8 h-8 bg-purple-500 rounded-lg flex items-center justify-center">
+                    <span className="text-white text-sm">⭐</span>
+                  </div>
+                  <h2 className="text-xl font-semibold text-gray-900">分类概览</h2>
+                  <span className="text-gray-500">{tabGroups.length} 个分类</span>
+                </div>
+
+                <div className="grid grid-cols-1 md:grid-cols-2 lg:grid-cols-3 gap-6">
+                  {tabGroups.slice(0, 6).map((group) => (
+                    <div
+                      key={group.id}
+                      className="bg-white/70 backdrop-blur-sm rounded-2xl border border-gray-200 p-6 hover:shadow-lg transition-all duration-200 cursor-pointer"
+                      onClick={() => handleGroupClick(group.id)}
+                    >
+                      <div className="flex items-center justify-between mb-4">
+                        <div className="flex items-center space-x-3">
+                          <div className="w-10 h-10 bg-gradient-to-br from-orange-400 to-yellow-500 rounded-xl flex items-center justify-center text-white">
+                            {getGroupIcon(group.color)}
                           </div>
-                          <div className="flex-1 min-w-0">
-                            <p className="text-sm font-medium text-gray-900 truncate">
-                              {tab.title}
-                            </p>
-                            <p className="text-xs text-gray-500 truncate">
-                              {tab.url ? new URL(tab.url).hostname : ''}
+                          <div>
+                            <h3 className="font-semibold text-gray-900">
+                              {group.title || '未命名分组'}
+                            </h3>
+                            <p className="text-sm text-gray-500">
+                              {group.tabs?.length || 0} 个网页
                             </p>
                           </div>
-                          <div className="flex items-center space-x-1 text-gray-400">
-                            <Eye className="w-3 h-3" />
-                            <span className="text-xs">156</span>
+                        </div>
+                        <ChevronRight className="w-5 h-5 text-gray-400" />
+                      </div>
+
+                      <div className="space-y-2">
+                        {group.tabs?.slice(0, 3).map((tab, index) => (
+                          <div key={index} className="flex items-center space-x-3 p-2 rounded-lg hover:bg-gray-50">
+                            <div className="w-4 h-4 rounded-sm bg-gray-200 flex items-center justify-center overflow-hidden">
+                              {tab.favIconUrl ? (
+                                <img src={tab.favIconUrl} alt="" className="w-full h-full" />
+                              ) : (
+                                <div className="w-2 h-2 bg-gray-400 rounded-sm"></div>
+                              )}
+                            </div>
+                            <div className="flex-1 min-w-0">
+                              <p className="text-sm font-medium text-gray-900 truncate">
+                                {tab.title}
+                              </p>
+                              <p className="text-xs text-gray-500 truncate">
+                                {tab.url ? new URL(tab.url).hostname : ''}
+                              </p>
+                            </div>
+                            <div className="flex items-center space-x-1 text-gray-400">
+                              <Eye className="w-3 h-3" />
+                              <span className="text-xs">156</span>
+                            </div>
                           </div>
-                        </div>
-                      ))}
-                      {(group.tabs?.length || 0) > 3 && (
-                        <div className="text-center py-2">
-                          <span className="text-sm text-gray-500">
-                            还有 {(group.tabs?.length || 0) - 3} 个网页...
-                          </span>
-                        </div>
-                      )}
+                        ))}
+                        {(group.tabs?.length || 0) > 3 && (
+                          <div className="text-center py-2">
+                            <span className="text-sm text-gray-500">
+                              还有 {(group.tabs?.length || 0) - 3} 个网页...
+                            </span>
+                          </div>
+                        )}
+                      </div>
                     </div>
-                  </div>
-                ))}
+                  ))}
+                </div>
               </div>
             </div>
           </div>
+        </div>
         ) : (
           /* 分组详情页 */
-          <div className="flex-1 p-6">
+          <div className="flex-1 flex flex-col p-6">
             {/* 分组详情头部 */}
-            <div className="mb-6">
-              <div className="flex items-center space-x-3 mb-4">
-                <button
-                  onClick={() => setSelectedGroupId('home')}
-                  className="text-gray-500 hover:text-gray-700"
-                >
-                  ← 返回首页
-                </button>
-              </div>
+            {/* <div className="mb-6">
               <div className="flex items-center space-x-4">
                 <div className="w-12 h-12 bg-gradient-to-br from-orange-400 to-yellow-500 rounded-xl flex items-center justify-center text-white text-lg">
                   {selectedGroup ? getGroupIcon(selectedGroup.color) : '📁'}
@@ -303,10 +295,10 @@
                   </p>
                 </div>
               </div>
-            </div>
+            </div> */}
 
             {/* 标签页列表 */}
-            <div className="bg-white/70 backdrop-blur-sm rounded-2xl border border-gray-200 shadow-sm h-full overflow-hidden">
+            <div className="bg-white/70 backdrop-blur-sm rounded-2xl border border-gray-200 shadow-sm flex-1 overflow-hidden">
               {displayTabs.length === 0 ? (
                 <div className="flex items-center justify-center h-full text-gray-500">
                   <div className="text-center">
@@ -318,12 +310,9 @@
               ) : (
                 <div className="h-full overflow-y-auto p-6">
                   <TabCards 
-<<<<<<< HEAD
                     tabs={displayTabs}
-=======
-                    tabs={tabs}
+                    // tabs={tabs}
                     searchQuery=""
->>>>>>> d1f5d56c
                     onTabClick={(tab: chrome.tabs.Tab) => {
                       if (tab.id) {
                         chrome.tabs.update(tab.id, { active: true })
